--- conflicted
+++ resolved
@@ -20,11 +20,8 @@
         - containerPort: 8443
           name: https
       - name: manager
-<<<<<<< HEAD
 # Todo: Do we need two kube-rbac-proxy? Since we have two metrics-addr.
-=======
         args:
         - "--metrics-addr-svc-mgr=127.0.0.1:8081"
         - "--metrics-addr-ctrl-mgr=127.0.0.1:8082"
-        - "--enable-leader-election"
->>>>>>> 3a88a3f0
+        - "--enable-leader-election"